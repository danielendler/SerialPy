[build-system]
requires = [ "hatchling",]
build-backend = "hatchling.build"

[project]
name = "datason"
version = "0.5.0"
description = "A comprehensive Python package for intelligent serialization that handles complex data types with ease."
readme = "README.md"
requires-python = ">=3.8"
license = "MIT"
keywords = [ "serialization", "json", "pandas", "datetime", "numpy", "ml", "ai", "data-science",]
classifiers = [ "Development Status :: 4 - Beta", "Intended Audience :: Developers", "Intended Audience :: Science/Research", "License :: OSI Approved :: MIT License", "Operating System :: OS Independent", "Programming Language :: Python :: 3", "Programming Language :: Python :: 3.8", "Programming Language :: Python :: 3.9", "Programming Language :: Python :: 3.10", "Programming Language :: Python :: 3.11", "Programming Language :: Python :: 3.12", "Programming Language :: Python :: 3.13", "Topic :: Software Development :: Libraries :: Python Modules", "Topic :: Scientific/Engineering :: Artificial Intelligence", "Topic :: Scientific/Engineering :: Information Analysis", "Topic :: Internet :: WWW/HTTP :: Dynamic Content", "Topic :: Utilities", "Typing :: Typed",]
dependencies = []
[[project.authors]]
name = "datason Contributors"

[[project.maintainers]]
name = "datason Maintainers"
email = "maintainers@datason.dev"

[project.optional-dependencies]
pandas = [ "pandas>=1.3.0",]
numpy = [ "numpy>=1.21.0",]
ml = [ "torch>=1.12.0", "tensorflow>=2.10.0", "scikit-learn>=1.1.0", "scipy>=1.9.0", "jax[cpu]>=0.4.0", "Pillow>=9.0.0", "transformers>=4.20.0",]
all = [ "pandas>=1.3.0", "numpy>=1.21.0", "torch>=1.12.0", "tensorflow>=2.10.0", "scikit-learn>=1.1.0", "scipy>=1.9.0", "jax[cpu]>=0.4.0", "Pillow>=9.0.0", "transformers>=4.20.0",]
dev = [ "pytest>=7.4.0", "pytest-cov>=4.1.0", "pytest-xdist>=3.3.0", "pytest-benchmark>=4.0.0", "ruff>=0.1.6", "mypy>=1.6.0", "types-requests>=2.31.0", "bandit[toml]>=1.7.5", "safety>=2.3.5", "semgrep>=1.45.0", "mkdocs>=1.5.3", "mkdocs-material>=9.4.0", "mkdocstrings[python]>=0.23.0", "mkdocs-gen-files>=0.5.0", "mkdocs-literate-nav>=0.6.1", "twine>=4.0.2", "build>=1.0.3", "hatch>=1.7.0", "pre-commit>=3.5.0", "pip-audit>=2.6.1", "pip-tools>=7.3.0",]
docs = [ "mkdocs>=1.5.3", "mkdocs-material>=9.4.0", "mkdocstrings[python]>=0.23.0", "mkdocs-gen-files>=0.5.0", "mkdocs-literate-nav>=0.6.1",]

[project.urls]
Homepage = "https://github.com/danielendler/datason"
Documentation = "https://datason.readthedocs.io"
Repository = "https://github.com/danielendler/datason"
"Bug Tracker" = "https://github.com/danielendler/datason/issues"
Changelog = "https://github.com/danielendler/datason/blob/main/CHANGELOG.md"
Discussions = "https://github.com/danielendler/datason/discussions"
Funding = "https://github.com/sponsors/danielendler"

[tool.ruff]
line-length = 120
target-version = "py38"

[tool.mypy]
python_version = "3.8"
warn_return_any = true
warn_unused_configs = true
disallow_untyped_defs = true
disallow_incomplete_defs = true
check_untyped_defs = true
disallow_untyped_decorators = true
no_implicit_optional = true
warn_redundant_casts = true
warn_unused_ignores = true
warn_no_return = true
warn_unreachable = true
strict_equality = true
show_error_codes = true
show_column_numbers = true
pretty = true
[[tool.mypy.overrides]]
module = [ "pandas.*", "numpy.*", "torch.*", "tensorflow.*", "sklearn.*", "scipy.*", "jax.*", "PIL.*", "transformers.*",]
ignore_missing_imports = true

[tool.bandit]
exclude_dirs = [ "tests", "venv", ".venv", "scripts",]
skips = [ "B101",]

[tool.ruff.lint]
select = [ "E", "W", "F", "I", "B", "C4", "UP", "SIM",]
ignore = [ "E501", "B008", "C901", "SIM105", "SIM117", "B017", "B007",]

[tool.bandit.assert_used]
skips = [ "*/test_*.py", "*/tests/*",]

[tool.pytest.ini_options]
minversion = "7.0"
addopts = [ "-v", "--cov=datason", "--cov-report=term-missing", "--cov-report=html", "--cov-report=xml", "--strict-markers", "--strict-config", "--tb=short", "-m", "not benchmark",]
testpaths = [ "tests/core", "tests/features", "tests/integration", "tests/coverage",]
python_files = [ "test_*.py",]
python_classes = [ "Test*",]
python_functions = [ "test_*",]
<<<<<<< HEAD
markers = [
    "slow: marks tests as slow (deselect with '-m \"not slow\"')",
    "integration: marks tests as integration tests",
    "benchmark: marks tests as benchmarks (in tests/benchmarks/)",
    "core: marks core functionality tests (no optional dependencies)",
    "coverage: marks coverage boost tests (in tests/coverage/)",
    "features: marks feature-specific tests",
    "numpy: marks tests requiring numpy",
    "pandas: marks tests requiring pandas",
    "sklearn: marks tests requiring scikit-learn",
    "ml: marks tests requiring ML libraries (torch, tensorflow, etc.)",
    "optional: marks tests for optional dependency functionality",
    "fallback: marks tests for fallback behavior when dependencies are missing",
]
filterwarnings = [ "error", "default::UserWarning", "ignore::DeprecationWarning", "ignore::PendingDeprecationWarning",]
=======
markers = [ "slow: marks tests as slow (deselect with '-m \"not slow\"')", "integration: marks tests as integration tests", "benchmark: marks tests as benchmarks (in tests/benchmarks/)", "core: marks core functionality tests (no optional dependencies)", "coverage: marks coverage boost tests (in tests/coverage/)", "features: marks feature-specific tests", "numpy: marks tests requiring numpy", "pandas: marks tests requiring pandas", "sklearn: marks tests requiring scikit-learn", "ml: marks tests requiring ML libraries (torch, tensorflow, etc.)", "optional: marks tests for optional dependency functionality", "fallback: marks tests for fallback behavior when dependencies are missing",]
filterwarnings = [ "error", "ignore::UserWarning", "ignore::DeprecationWarning", "ignore::PendingDeprecationWarning",]
>>>>>>> a9d10618

[tool.coverage.run]
source = [ "datason",]
omit = [ "*/tests/*", "*/test_*.py", "benchmarks/*", "scripts/*", "examples/*",]
branch = true

[tool.coverage.report]
exclude_lines = [ "pragma: no cover", "def __repr__", "if self.debug:", "if settings.DEBUG", "raise AssertionError", "raise NotImplementedError", "if 0:", "if __name__ == .__main__.:", "class .*\\bProtocol\\):", "@(abc\\.)?abstractmethod", "TYPE_CHECKING",]
show_missing = true
skip_covered = false

[tool.coverage.html]
directory = "htmlcov"

[tool.ruff.lint.per-file-ignores]
"examples/*.py" = [ "T201",]
"tests/test_benchmarks.py" = [ "T201",]
"tests/test_*.py" = [ "E402",]

[tool.hatch.build.targets.wheel]
packages = [ "datason",]

[tool.hatch.build.targets.sdist]
exclude = [ "/.git", "/.github", "/.mypy_cache", "/.pytest_cache", "/.ruff_cache", "/venv", "/htmlcov", "/.coverage", "/coverage.xml", "/dist", "/build", "*.egg-info", "__pycache__", "/benchmarks", "/examples", "/tests", "/.pre-commit-config.yaml",]<|MERGE_RESOLUTION|>--- conflicted
+++ resolved
@@ -79,7 +79,7 @@
 python_files = [ "test_*.py",]
 python_classes = [ "Test*",]
 python_functions = [ "test_*",]
-<<<<<<< HEAD
+
 markers = [
     "slow: marks tests as slow (deselect with '-m \"not slow\"')",
     "integration: marks tests as integration tests",
@@ -95,10 +95,6 @@
     "fallback: marks tests for fallback behavior when dependencies are missing",
 ]
 filterwarnings = [ "error", "default::UserWarning", "ignore::DeprecationWarning", "ignore::PendingDeprecationWarning",]
-=======
-markers = [ "slow: marks tests as slow (deselect with '-m \"not slow\"')", "integration: marks tests as integration tests", "benchmark: marks tests as benchmarks (in tests/benchmarks/)", "core: marks core functionality tests (no optional dependencies)", "coverage: marks coverage boost tests (in tests/coverage/)", "features: marks feature-specific tests", "numpy: marks tests requiring numpy", "pandas: marks tests requiring pandas", "sklearn: marks tests requiring scikit-learn", "ml: marks tests requiring ML libraries (torch, tensorflow, etc.)", "optional: marks tests for optional dependency functionality", "fallback: marks tests for fallback behavior when dependencies are missing",]
-filterwarnings = [ "error", "ignore::UserWarning", "ignore::DeprecationWarning", "ignore::PendingDeprecationWarning",]
->>>>>>> a9d10618
 
 [tool.coverage.run]
 source = [ "datason",]
