"""Configuration module for datason serialization behavior.

This module provides configuration classes and options to customize how
datason serializes different data types. Users can configure:

- Date/time output formats
- NaN/null value handling
- Pandas DataFrame orientations
- Type coercion behavior
- Recursion and size limits
"""

from dataclasses import dataclass
from enum import Enum
from typing import Any, Callable, Dict, List, Optional


class DateFormat(Enum):
    """Supported date/time output formats."""

    ISO = "iso"  # ISO 8601 format (default)
    UNIX = "unix"  # Unix timestamp
    UNIX_MS = "unix_ms"  # Unix timestamp in milliseconds
    STRING = "string"  # Human readable string
    CUSTOM = "custom"  # Custom format string


class DataFrameOrient(Enum):
    """Supported pandas DataFrame orientations.

    Based on pandas.DataFrame.to_dict() valid orientations.
    """

    RECORDS = "records"  # List of records [{col: val}, ...]
    SPLIT = "split"  # Split into {index: [...], columns: [...], data: [...]}
    INDEX = "index"  # Dict like {index -> {column -> value}}
    DICT = "dict"  # Dict like {column -> {index -> value}} (pandas default)
    LIST = "list"  # Dict like {column -> [values]}
    SERIES = "series"  # Dict like {column -> Series(values)}
    TIGHT = "tight"  # Tight format with index/columns/data
    VALUES = "values"  # Just the values array


class OutputType(Enum):
    """How to output different data types."""

    JSON_SAFE = "json_safe"  # Convert to JSON-safe primitives (default)
    OBJECT = "object"  # Keep as Python objects


class NanHandling(Enum):
    """How to handle NaN/null values."""

    NULL = "null"  # Convert to JSON null (default)
    STRING = "string"  # Convert to string representation
    KEEP = "keep"  # Keep as-is (may cause JSON serialization issues)
    DROP = "drop"  # Remove from collections


class TypeCoercion(Enum):
    """Type coercion behavior."""

    STRICT = "strict"  # Raise errors on unknown types
    SAFE = "safe"  # Convert unknown types to safe representations (default)
    AGGRESSIVE = "aggressive"  # Try harder conversions, may lose precision


@dataclass
class SerializationConfig:
    """Configuration for datason serialization behavior.

    Attributes:
        date_format: How to format datetime objects
        custom_date_format: Custom strftime format when date_format is CUSTOM
        dataframe_orient: Pandas DataFrame orientation
        datetime_output: How to output datetime objects
        series_output: How to output pandas Series
        dataframe_output: How to output pandas DataFrames (overrides orient for object output)
        numpy_output: How to output numpy arrays
        nan_handling: How to handle NaN/null values
        type_coercion: Type coercion behavior
        preserve_decimals: Whether to preserve decimal.Decimal precision
        preserve_complex: Whether to preserve complex numbers as dict
        max_depth: Maximum recursion depth (security)
        max_size: Maximum collection size (security)
        max_string_length: Maximum string length (security)
        custom_serializers: Dict of type -> serializer function
        sort_keys: Whether to sort dictionary keys in output
        ensure_ascii: Whether to ensure ASCII output only
        check_if_serialized: Skip processing if object is already JSON-safe
        include_type_hints: Include type metadata for perfect round-trip deserialization
        redact_fields: Field patterns to redact (e.g., ["password", "api_key", "*.secret"])
        redact_patterns: Regex patterns to redact (e.g., credit card numbers)
        redact_large_objects: Auto-redact objects >10MB
        redaction_replacement: Replacement text for redacted content
        include_redaction_summary: Include summary of what was redacted
        audit_trail: Track all redaction operations for compliance
    """

    # Date/time formatting
    date_format: DateFormat = DateFormat.ISO
    custom_date_format: Optional[str] = None

    # DataFrame formatting
    dataframe_orient: DataFrameOrient = DataFrameOrient.RECORDS

    # NEW: Output type control (addressing user feedback)
    datetime_output: OutputType = OutputType.JSON_SAFE
    series_output: OutputType = OutputType.JSON_SAFE
    dataframe_output: OutputType = OutputType.JSON_SAFE
    numpy_output: OutputType = OutputType.JSON_SAFE

    # Value handling
    nan_handling: NanHandling = NanHandling.NULL
    type_coercion: TypeCoercion = TypeCoercion.SAFE

    # Precision control
    preserve_decimals: bool = True
    preserve_complex: bool = True

    # Security limits
<<<<<<< HEAD
    max_depth: int = 50  # Changed from 1000 to match MAX_SERIALIZATION_DEPTH in core.py
=======
    max_depth: int = 50  # SECURITY FIX: Changed from 1000 to 50 to match MAX_SERIALIZATION_DEPTH
>>>>>>> a6d4e5d3
    max_size: int = 100_000  # SECURITY FIX: Reduced from 10_000_000 to 100_000 to prevent size bomb attacks
    max_string_length: int = 1_000_000

    # Extensibility
    custom_serializers: Optional[Dict[type, Callable[[Any], Any]]] = None

    # Output formatting
    sort_keys: bool = False
    ensure_ascii: bool = False

    # NEW: Performance optimization (addressing user feedback)
    check_if_serialized: bool = False

    # NEW: Type metadata for round-trip serialization
    include_type_hints: bool = False

    # NEW: Production Safety & Redaction (v0.5.5)
    redact_fields: Optional[List[str]] = None  # Field patterns to redact (e.g., ["password", "api_key", "*.secret"])
    redact_patterns: Optional[List[str]] = None  # Regex patterns to redact (e.g., credit card numbers)
    redact_large_objects: bool = False  # Auto-redact objects >10MB
    redaction_replacement: str = "<REDACTED>"  # Replacement text for redacted content
    include_redaction_summary: bool = False  # Include summary of what was redacted
    audit_trail: bool = False  # Track all redaction operations for compliance


# Global default configuration
_default_config = SerializationConfig()


def get_default_config() -> SerializationConfig:
    """Get the global default configuration."""
    return _default_config


def set_default_config(config: SerializationConfig) -> None:
    """Set the global default configuration."""
    global _default_config  # noqa: PLW0603
    _default_config = config


def reset_default_config() -> None:
    """Reset the global configuration to defaults."""
    global _default_config  # noqa: PLW0603
    _default_config = SerializationConfig()


# Preset configurations for common use cases
def get_ml_config() -> SerializationConfig:
    """Get configuration optimized for ML workflows.

    Returns:
        Configuration with aggressive type coercion and tensor-friendly settings
    """
    return SerializationConfig(
        date_format=DateFormat.UNIX_MS,
        dataframe_orient=DataFrameOrient.RECORDS,
        nan_handling=NanHandling.NULL,
        type_coercion=TypeCoercion.AGGRESSIVE,
        preserve_decimals=False,  # ML often doesn't need exact decimal precision
        preserve_complex=False,  # ML typically converts complex to real
        sort_keys=True,  # Consistent output for ML pipelines
    )


def get_api_config() -> SerializationConfig:
    """Get configuration optimized for API responses.

    Returns:
        Configuration with clean, consistent output for web APIs
    """
    return SerializationConfig(
        date_format=DateFormat.ISO,
        dataframe_orient=DataFrameOrient.RECORDS,
        nan_handling=NanHandling.NULL,
        type_coercion=TypeCoercion.SAFE,
        preserve_decimals=True,
        preserve_complex=True,
        sort_keys=True,
        ensure_ascii=True,  # Safe for all HTTP clients
    )


def get_strict_config() -> SerializationConfig:
    """Get configuration with strict type checking.

    Returns:
        Configuration that raises errors on unknown types
    """
    return SerializationConfig(
        date_format=DateFormat.ISO,
        dataframe_orient=DataFrameOrient.RECORDS,
        nan_handling=NanHandling.NULL,
        type_coercion=TypeCoercion.STRICT,
        preserve_decimals=True,
        preserve_complex=True,
    )


def get_performance_config() -> SerializationConfig:
    """Get configuration optimized for performance.

    Returns:
        Configuration with minimal processing for maximum speed
    """
    return SerializationConfig(
        date_format=DateFormat.UNIX,  # Fastest date format
        dataframe_orient=DataFrameOrient.VALUES,  # Fastest DataFrame format
        nan_handling=NanHandling.NULL,
        type_coercion=TypeCoercion.SAFE,
        preserve_decimals=False,  # Skip decimal preservation for speed
        preserve_complex=False,  # Skip complex preservation for speed
        sort_keys=False,  # Don't sort for speed
    )


def get_financial_config() -> SerializationConfig:
    """Get configuration optimized for financial ML workflows.

    Returns:
        Configuration with precise decimal handling and timestamp consistency
    """
    return SerializationConfig(
        date_format=DateFormat.UNIX_MS,  # Precise timestamps for trading
        dataframe_orient=DataFrameOrient.RECORDS,  # Standard format for financial data
        nan_handling=NanHandling.NULL,  # Clean handling of missing market data
        type_coercion=TypeCoercion.SAFE,  # Preserve financial precision
        preserve_decimals=True,  # Critical for monetary values
        preserve_complex=False,  # Financial data typically real-valued
        sort_keys=True,  # Consistent output for financial reports
        ensure_ascii=True,  # Safe for financial system integration
        check_if_serialized=True,  # Performance for high-frequency data
    )


def get_time_series_config() -> SerializationConfig:
    """Get configuration optimized for time series analysis workflows.

    Returns:
        Configuration optimized for temporal data and chronological ordering
    """
    return SerializationConfig(
        date_format=DateFormat.ISO,  # Standard temporal format
        dataframe_orient=DataFrameOrient.SPLIT,  # Efficient for time series data
        nan_handling=NanHandling.NULL,  # Handle missing temporal observations
        type_coercion=TypeCoercion.SAFE,  # Preserve temporal precision
        preserve_decimals=True,  # Important for measurement precision
        preserve_complex=False,  # Time series typically real-valued
        sort_keys=True,  # Maintain temporal ordering
        datetime_output=OutputType.JSON_SAFE,  # Standardized time representation
    )


def get_inference_config() -> SerializationConfig:
    """Get configuration optimized for ML model inference workflows.

    Returns:
        Configuration with minimal overhead for production model serving
    """
    return SerializationConfig(
        date_format=DateFormat.UNIX,  # Fast timestamp format
        dataframe_orient=DataFrameOrient.VALUES,  # Minimal overhead format
        nan_handling=NanHandling.NULL,  # Clean inference inputs
        type_coercion=TypeCoercion.AGGRESSIVE,  # Maximum inference compatibility
        preserve_decimals=False,  # Speed over precision for inference
        preserve_complex=False,  # Inference typically real-valued
        sort_keys=False,  # Skip sorting for speed
        check_if_serialized=True,  # Maximum performance
        include_type_hints=False,  # Minimal metadata for speed
    )


def get_research_config() -> SerializationConfig:
    """Get configuration optimized for research and experimentation workflows.

    Returns:
        Configuration that preserves maximum information for research reproducibility
    """
    return SerializationConfig(
        date_format=DateFormat.ISO,  # Human-readable timestamps
        dataframe_orient=DataFrameOrient.RECORDS,  # Standard research format
        nan_handling=NanHandling.NULL,  # Clean research data
        type_coercion=TypeCoercion.SAFE,  # Preserve research data fidelity
        preserve_decimals=True,  # Maintain precision for analysis
        preserve_complex=True,  # Keep complex numbers for research
        sort_keys=True,  # Consistent output for reproducibility
        include_type_hints=True,  # Maximum metadata for reproducibility
    )


def get_logging_config() -> SerializationConfig:
    """Get configuration optimized for production logging workflows.

    Returns:
        Configuration that is safe and efficient for production logging
    """
    return SerializationConfig(
        date_format=DateFormat.ISO,  # Standard log timestamp format
        dataframe_orient=DataFrameOrient.RECORDS,  # Readable log format
        nan_handling=NanHandling.STRING,  # Explicit NaN representation in logs
        type_coercion=TypeCoercion.SAFE,  # Safe logging without errors
        preserve_decimals=False,  # Simplified logging format
        preserve_complex=False,  # Keep logs simple
        sort_keys=True,  # Consistent log structure
        ensure_ascii=True,  # Safe for all logging systems
        max_string_length=1000,  # Prevent log bloat
    )<|MERGE_RESOLUTION|>--- conflicted
+++ resolved
@@ -119,11 +119,7 @@
     preserve_complex: bool = True
 
     # Security limits
-<<<<<<< HEAD
-    max_depth: int = 50  # Changed from 1000 to match MAX_SERIALIZATION_DEPTH in core.py
-=======
     max_depth: int = 50  # SECURITY FIX: Changed from 1000 to 50 to match MAX_SERIALIZATION_DEPTH
->>>>>>> a6d4e5d3
     max_size: int = 100_000  # SECURITY FIX: Reduced from 10_000_000 to 100_000 to prevent size bomb attacks
     max_string_length: int = 1_000_000
 
